--- conflicted
+++ resolved
@@ -115,16 +115,10 @@
         the case width > 0, block <= 0 (and vice versa). But I think it's a nice
         courtesy to support both.
 
-<<<<<<< HEAD
-        It is *excruciatingly* lazy, to the point of illegibility. But I think
-        it's fun :)
-        """
-=======
         If it is passed `compare=True`, it alternates between printing lines of
         the original text and the processed text (so they can be compared). If
         either runs out, empty lines will be printed until the other is
         exhausted.
->>>>>>> 96e9ba72
 
         If it is passed `lowercase=True`, output it lowercase rather than
         uppercase.
